--- conflicted
+++ resolved
@@ -155,10 +155,7 @@
 
 @cli.command("test-mastering", context_settings={"allow_extra_args": True})
 def test_mastering(
-<<<<<<< HEAD
     ctx: typer.Context,
-=======
->>>>>>> c907b787
     audio: Optional[str] = typer.Argument(
         None,
         help="Path to the audio file that should be mastered.",
@@ -172,19 +169,14 @@
 ) -> None:
     """Run the mastering pipeline on *audio* and report progress."""
 
-<<<<<<< HEAD
     extras = list(ctx.args)
 
     if audio is not None and audio_option is not None:
-=======
-    raw_audio = audio
-    if raw_audio is not None and audio_option is not None:
->>>>>>> c907b787
         raise typer.BadParameter(
             "Provide the audio file either as a positional argument or via --audio, not both.",
             param_hint="AUDIO",
         )
-<<<<<<< HEAD
+
     if extras:
         if audio is not None or audio_option is not None:
             unexpected = " ".join(extras)
@@ -201,11 +193,6 @@
         raw_audio = extras[0]
     else:
         raw_audio = audio_option if audio is None else audio
-
-=======
-    if raw_audio is None:
-        raw_audio = audio_option
->>>>>>> c907b787
     if raw_audio is None:
         raise typer.BadParameter(
             "Missing required audio file argument.",
