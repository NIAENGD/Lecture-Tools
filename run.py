"""Entry-point for the Lecture Tools application."""

from __future__ import annotations

import logging
from enum import Enum
from pathlib import Path
from typing import Optional

import typer

from app.bootstrap import initialize_app
from app.logging_utils import DEFAULT_LOG_FORMAT, configure_logging, get_log_file_path
from app.processing import FasterWhisperTranscription, PyMuPDFSlideConverter
from app.services.ingestion import LectureIngestor
from app.services.storage import LectureRepository
from app.ui.console import ConsoleUI
from app.ui.modern import ModernUI


cli = typer.Typer(add_completion=False, help="Lecture Tools management commands")


def _prepare_logging(storage_root: Path) -> None:
    log_file = get_log_file_path(storage_root)
    formatter = logging.Formatter(DEFAULT_LOG_FORMAT)
    file_handler = logging.FileHandler(log_file, encoding="utf-8")
    file_handler.setFormatter(formatter)
    stream_handler = logging.StreamHandler()
    stream_handler.setFormatter(formatter)
    configure_logging(handlers=[file_handler, stream_handler])



class UIStyle(str, Enum):
    MODERN = "modern"
    CONSOLE = "console"


<<<<<<< HEAD
style_option = typer.Option(
    UIStyle.MODERN,
    "--style",
    "-s",
    help="Select the overview presentation style.",
    show_default=True,
)


@cli.callback(invoke_without_command=True)
def main(ctx: typer.Context, style: UIStyle = style_option) -> None:
    """Run the overview when no explicit command is provided."""

    if ctx.invoked_subcommand is None:
        ctx.invoke(overview, style=style)


@cli.command()
def overview(style: UIStyle = style_option) -> None:
=======
@cli.command()
def overview(
    style: UIStyle = typer.Option(
        UIStyle.MODERN,
        "--style",
        "-s",
        help="Select the overview presentation style.",
        show_default=True,
    ),
) -> None:
>>>>>>> 720f9880
    """Render an overview of stored lectures using the chosen UI style."""

    config = initialize_app()
    _prepare_logging(config.storage_root)

    repository = LectureRepository(config)
    ui = ModernUI(repository) if style is UIStyle.MODERN else ConsoleUI(repository)
    ui.run()


@cli.command()
def ingest(
    class_name: str = typer.Option(..., help="Class name"),
    module_name: str = typer.Option(..., help="Module name"),
    lecture_name: str = typer.Option(..., help="Lecture title"),
    description: Optional[str] = typer.Option(None, help="Lecture description"),
    audio: Optional[Path] = typer.Option(
        None,
        exists=True,
        file_okay=True,
        dir_okay=False,
        resolve_path=True,
        help="Path to the lecture audio/video file",
    ),
    slides: Optional[Path] = typer.Option(
        None,
        exists=True,
        file_okay=True,
        dir_okay=False,
        resolve_path=True,
        help="Path to the slideshow PDF",
    ),
    whisper_model: str = typer.Option("base", help="Whisper model size to download"),
) -> None:
    """Ingest raw lecture assets and produce transcripts and slide images."""

    config = initialize_app()
    _prepare_logging(config.storage_root)

    repository = LectureRepository(config)
    transcription = None
    if audio is not None:
        transcription = FasterWhisperTranscription(
            whisper_model,
            download_root=config.assets_root,
        )

    slide_converter = PyMuPDFSlideConverter() if slides is not None else None

    ingestor = LectureIngestor(
        config,
        repository,
        transcription_engine=transcription,
        slide_converter=slide_converter,
    )

    lecture = ingestor.ingest(
        class_name=class_name,
        module_name=module_name,
        lecture_name=lecture_name,
        description=description or "",
        audio_file=audio,
        slide_file=slides,
    )

    typer.echo("Ingestion completed.")
    if lecture.transcript_path:
        typer.echo(f"  Transcript: {lecture.transcript_path}")
    if lecture.slide_image_dir:
        typer.echo(f"  Slide images: {lecture.slide_image_dir}")


if __name__ == "__main__":
    cli()<|MERGE_RESOLUTION|>--- conflicted
+++ resolved
@@ -36,8 +36,6 @@
     MODERN = "modern"
     CONSOLE = "console"
 
-
-<<<<<<< HEAD
 style_option = typer.Option(
     UIStyle.MODERN,
     "--style",
@@ -57,18 +55,6 @@
 
 @cli.command()
 def overview(style: UIStyle = style_option) -> None:
-=======
-@cli.command()
-def overview(
-    style: UIStyle = typer.Option(
-        UIStyle.MODERN,
-        "--style",
-        "-s",
-        help="Select the overview presentation style.",
-        show_default=True,
-    ),
-) -> None:
->>>>>>> 720f9880
     """Render an overview of stored lectures using the chosen UI style."""
 
     config = initialize_app()
