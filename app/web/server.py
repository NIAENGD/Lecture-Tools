--- conflicted
+++ resolved
@@ -105,8 +105,6 @@
 except ValueError:
     _MAX_UPLOAD_BYTES = _DEFAULT_MAX_UPLOAD_BYTES
 
-<<<<<<< HEAD
-
 def get_max_upload_bytes() -> int:
     """Return the configured maximum upload size in bytes."""
 
@@ -134,10 +132,6 @@
             max_fields=max_fields,
             max_part_size=effective_limit,
         )
-=======
-if _MAX_UPLOAD_BYTES > 0:
-    MultiPartParser.max_part_size = max(int(MultiPartParser.max_part_size), int(_MAX_UPLOAD_BYTES))
->>>>>>> e4086921
 
 LOGGER = logging.getLogger(__name__)
 EVENT_LOGGER = logging.getLogger("lecture_tools.ui.events")
