--- conflicted
+++ resolved
@@ -803,7 +803,6 @@
     progress_tracker = TranscriptionProgressTracker()
     processing_tracker = TranscriptionProgressTracker()
 
-<<<<<<< HEAD
     background_executor = ThreadPoolExecutor(
         max_workers=2,
         thread_name_prefix="media-processing",
@@ -821,20 +820,6 @@
         background_executor.shutdown(wait=True, cancel_futures=True)
 
     app.add_event_handler("shutdown", _shutdown_background_executor)
-=======
-    audio_mastering_executor = ThreadPoolExecutor(
-        max_workers=2,
-        thread_name_prefix="audio-mastering",
-    )
-    app.state.audio_mastering_executor = audio_mastering_executor
-    app.state.audio_mastering_jobs: Set[Future] = set()
-    app.state.audio_mastering_jobs_lock = threading.Lock()
-
-    def _shutdown_audio_executor() -> None:
-        audio_mastering_executor.shutdown(wait=True, cancel_futures=True)
-
-    app.add_event_handler("shutdown", _shutdown_audio_executor)
->>>>>>> 9517fc45
     app.state.progress_tracker = progress_tracker
     app.state.processing_tracker = processing_tracker
     gpu_support_state: Dict[str, Any] = {
@@ -1734,7 +1719,6 @@
         update_kwargs: Dict[str, Optional[str]] = {attribute: relative}
         processed_relative: Optional[str] = None
         processing_queued = False
-<<<<<<< HEAD
         processing_operations: Set[str] = set()
         pending_jobs: List[Callable[[], None]] = []
 
@@ -1762,9 +1746,6 @@
                     jobs.discard(done)
 
             future.add_done_callback(_cleanup_future)
-=======
-        pending_mastering_job: Optional[Callable[[], None]] = None
->>>>>>> 9517fc45
 
         if asset_key == "audio":
             original_target = target
@@ -1794,10 +1775,7 @@
 
             if audio_mastering_enabled:
                 processing_queued = True
-<<<<<<< HEAD
                 processing_operations.add("audio_mastering")
-=======
->>>>>>> 9517fc45
                 total_steps = float(AUDIO_MASTERING_TOTAL_STEPS)
                 processing_tracker.start(
                     lecture_id,
@@ -1968,7 +1946,6 @@
                     except Exception as error:  # noqa: BLE001 - processing may raise
                         LOGGER.exception(
                             "Audio mastering crashed for lecture %s", lecture_id
-<<<<<<< HEAD
                         )
                         processing_tracker.fail(lecture_id, f"====> {error}")
                         return
@@ -1998,98 +1975,22 @@
                         _run_mastering_job,
                         context_label="audio mastering",
                     )
-=======
-                        )
-                        processing_tracker.fail(lecture_id, f"====> {error}")
-                        return
-                    processing_tracker.finish(lecture_id, completion)
-                    try:
-                        repository.update_lecture_assets(
-                            lecture_id,
-                            **{
-                                attribute: processed_path,
-                                "processed_audio_path": processed_path,
-                            },
-                        )
-                    except Exception:  # noqa: BLE001 - repository update may fail
-                        LOGGER.exception(
-                            "Failed to update lecture %s with mastered audio path",
-                            lecture_id,
-                        )
-                    else:
-                        _log_event(
-                            "Audio mastering completed",
-                            lecture_id=lecture_id,
-                            path=processed_path,
-                        )
-
-                def _enqueue_mastering_job() -> None:
-                    executor: ThreadPoolExecutor = getattr(
-                        app.state, "audio_mastering_executor"
-                    )
-                    jobs: Set[Future] = getattr(app.state, "audio_mastering_jobs")
-                    jobs_lock: threading.Lock = getattr(
-                        app.state, "audio_mastering_jobs_lock"
-                    )
-
-                    try:
-                        future = executor.submit(_run_mastering_job)
-                    except Exception as error:  # noqa: BLE001 - executor may raise
-                        LOGGER.exception(
-                            "Failed to queue audio mastering for lecture %s",
-                            lecture_id,
-                        )
-                        processing_tracker.fail(lecture_id, f"====> {error}")
-                        raise HTTPException(
-                            status_code=500,
-                            detail="Unable to queue audio mastering task.",
-                        ) from error
-
-                    with jobs_lock:
-                        jobs.add(future)
-
-                    def _cleanup_future(done: Future) -> None:
-                        with jobs_lock:
-                            jobs.discard(done)
-
-                    future.add_done_callback(_cleanup_future)
->>>>>>> 9517fc45
                     _log_event(
                         "Audio mastering queued", lecture_id=lecture_id, path=relative
                     )
 
-<<<<<<< HEAD
                 pending_jobs.append(_queue_mastering_job)
-=======
-                pending_mastering_job = _enqueue_mastering_job
->>>>>>> 9517fc45
             else:
                 update_kwargs["processed_audio_path"] = None
 
         if asset_key == "slides":
             if lecture.slide_image_dir:
                 _delete_asset_path(lecture.slide_image_dir)
-<<<<<<< HEAD
 
             converter = _make_slide_converter()
             processing_queued = True
             processing_operations.add("slide_conversion")
             update_kwargs["slide_image_dir"] = None
-=======
-            try:
-                slide_image_relative = await asyncio.to_thread(
-                    _generate_slide_archive,
-                    target,
-                    lecture_paths,
-                    _make_slide_converter(),
-                )
-            except HTTPException:
-                raise
-            except Exception as error:  # noqa: BLE001 - conversion may raise
-                LOGGER.exception("Slide conversion failed during upload")
-                slide_image_relative = None
-            update_kwargs["slide_image_dir"] = slide_image_relative
->>>>>>> 9517fc45
 
             processing_tracker.start(
                 lecture_id,
@@ -2183,13 +2084,8 @@
         updated = repository.get_lecture(lecture_id)
         if updated is None:
             raise HTTPException(status_code=500, detail="Lecture update failed")
-<<<<<<< HEAD
         for job in pending_jobs:
             job()
-=======
-        if pending_mastering_job is not None:
-            pending_mastering_job()
->>>>>>> 9517fc45
         response: Dict[str, Any] = {"lecture": _serialize_lecture(updated), attribute: relative}
         if asset_key == "audio":
             response["processed_audio_path"] = processed_relative
