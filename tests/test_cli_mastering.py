"""Tests for the standalone audio mastering command."""

from __future__ import annotations

from pathlib import Path

import numpy as np
from typer.testing import CliRunner

import run


runner = CliRunner()


def test_mastering_command_reports_progress(monkeypatch, tmp_path) -> None:
    audio_path = tmp_path / "input.wav"
    audio_path.write_bytes(b"fake")

    class DummyConfig:
        def __init__(self, storage_root: Path) -> None:
            self.storage_root = storage_root

    dummy_config = DummyConfig(tmp_path / "logs")

    monkeypatch.setattr(run, "initialize_app", lambda: dummy_config)
    monkeypatch.setattr(run, "_prepare_logging", lambda _: None)

    calls: dict[str, object] = {}

    def fake_ensure_wav(path: Path, **_: object) -> tuple[Path, bool]:
        calls["ensure_wav"] = path
        return path, False

    def fake_load_wav(path: Path) -> tuple[np.ndarray, int]:
        calls["load_wav"] = path
        return np.zeros(4, dtype=np.float32), 16_000

    def fake_preprocess(audio: np.ndarray, sample_rate: int) -> np.ndarray:
        calls["preprocess"] = (audio.copy(), sample_rate)
        return np.ones_like(audio)

    def fake_save(target: Path, audio: np.ndarray, sample_rate: int) -> None:
        calls["save"] = (target, audio.copy(), sample_rate)

    monkeypatch.setattr(run, "ensure_wav", fake_ensure_wav)
    monkeypatch.setattr(run, "load_wav_file", fake_load_wav)
    monkeypatch.setattr(run, "preprocess_audio", fake_preprocess)
    monkeypatch.setattr(run, "save_preprocessed_wav", fake_save)

    result = runner.invoke(run.cli, ["test-mastering", str(audio_path)])

    assert result.exit_code == 0
    assert "====> Preparing audio mastering…" in result.stdout
    assert "====> Analysing uploaded audio…" in result.stdout
    assert "====> Audio mastering completed." in result.stdout
    assert str(audio_path) in result.stdout

    saved_target, _, _ = calls["save"]
    assert saved_target == audio_path.parent / "input-master.wav"


def test_mastering_accepts_audio_option(monkeypatch, tmp_path) -> None:
    audio_path = tmp_path / "input.mp3"
    audio_path.write_bytes(b"fake")

    class DummyConfig:
        def __init__(self, storage_root: Path) -> None:
            self.storage_root = storage_root

    dummy_config = DummyConfig(tmp_path / "logs")

    monkeypatch.setattr(run, "initialize_app", lambda: dummy_config)
    monkeypatch.setattr(run, "_prepare_logging", lambda _: None)

    monkeypatch.setattr(run, "ensure_wav", lambda *args, **kwargs: (audio_path, False))
    monkeypatch.setattr(run, "load_wav_file", lambda _: (np.zeros(1, dtype=np.float32), 16_000))
    monkeypatch.setattr(run, "preprocess_audio", lambda *args, **kwargs: np.zeros(1, dtype=np.float32))
    monkeypatch.setattr(run, "save_preprocessed_wav", lambda *args, **kwargs: None)

    result = runner.invoke(run.cli, ["test-mastering", "--audio", str(audio_path)])

    assert result.exit_code == 0
    assert "Source audio" in result.stdout


def test_mastering_requires_audio_argument() -> None:
    result = runner.invoke(run.cli, ["test-mastering"])

    assert result.exit_code != 0
<<<<<<< HEAD
    assert "Missing required audio file argument" in result.stdout


def test_mastering_rejects_duplicate_audio_sources(tmp_path) -> None:
    audio_path = tmp_path / "input.wav"
    audio_path.write_bytes(b"fake")

    result = runner.invoke(
        run.cli,
        ["test-mastering", str(audio_path), "--audio", str(audio_path)],
    )

    assert result.exit_code != 0
    assert "Provide the audio file either as a positional argument" in result.stdout


def test_mastering_rejects_unexpected_extra_arguments(tmp_path) -> None:
    audio_path = tmp_path / "input.wav"
    audio_path.write_bytes(b"fake")

    result = runner.invoke(run.cli, ["test-mastering", str(audio_path), "extra"])

    assert result.exit_code != 0
    assert "Unexpected extra arguments" in result.stdout
=======
    assert "Missing required audio file argument" in result.stdout
>>>>>>> c907b787
<|MERGE_RESOLUTION|>--- conflicted
+++ resolved
@@ -88,9 +88,7 @@
     result = runner.invoke(run.cli, ["test-mastering"])
 
     assert result.exit_code != 0
-<<<<<<< HEAD
     assert "Missing required audio file argument" in result.stdout
-
 
 def test_mastering_rejects_duplicate_audio_sources(tmp_path) -> None:
     audio_path = tmp_path / "input.wav"
@@ -112,7 +110,4 @@
     result = runner.invoke(run.cli, ["test-mastering", str(audio_path), "extra"])
 
     assert result.exit_code != 0
-    assert "Unexpected extra arguments" in result.stdout
-=======
-    assert "Missing required audio file argument" in result.stdout
->>>>>>> c907b787
+    assert "Unexpected extra arguments" in result.stdout