--- conflicted
+++ resolved
@@ -78,16 +78,9 @@
         handle.writeframes(silence)
     return buffer.getvalue()
 
-
-<<<<<<< HEAD
 def _wait_for_background_jobs(app, timeout: float = 5.0) -> None:
     jobs = getattr(app.state, "background_jobs", None)
     lock = getattr(app.state, "background_jobs_lock", None)
-=======
-def _wait_for_audio_mastering(app, timeout: float = 5.0) -> None:
-    jobs = getattr(app.state, "audio_mastering_jobs", None)
-    lock = getattr(app.state, "audio_mastering_jobs_lock", None)
->>>>>>> 9517fc45
     if jobs is None or lock is None:
         return
     deadline = time.time() + timeout
@@ -519,12 +512,7 @@
     assert updated.audio_path == audio_relative
     assert updated.processed_audio_path is None
 
-<<<<<<< HEAD
     _wait_for_background_jobs(app)
-=======
-    _wait_for_audio_mastering(app)
->>>>>>> 9517fc45
-
     refreshed = repository.get_lecture(lecture_id)
     assert refreshed is not None
     assert refreshed.audio_path and refreshed.audio_path.endswith("-master.wav")
@@ -575,19 +563,13 @@
     assert updated.audio_path and updated.audio_path.endswith("-converted.wav")
     assert updated.processed_audio_path is None
 
-<<<<<<< HEAD
     _wait_for_background_jobs(app)
-=======
-    _wait_for_audio_mastering(app)
->>>>>>> 9517fc45
 
     refreshed = repository.get_lecture(lecture_id)
     assert refreshed is not None
     assert refreshed.audio_path and refreshed.audio_path.endswith("-converted-master.wav")
     assert refreshed.processed_audio_path == refreshed.audio_path
-<<<<<<< HEAD
-
-
+    
 def test_upload_audio_requires_ffmpeg(monkeypatch, temp_config):
     repository, _existing_lecture_id, module_id = _create_sample_data(temp_config)
     lecture_id = repository.add_lecture(module_id, "FFmpeg Check")
@@ -606,60 +588,6 @@
     lecture = repository.get_lecture(lecture_id)
     assert lecture is not None
     assert lecture.audio_path is None
-
-=======
-
-
-def test_upload_audio_requires_ffmpeg(monkeypatch, temp_config):
-    repository, _existing_lecture_id, module_id = _create_sample_data(temp_config)
-    lecture_id = repository.add_lecture(module_id, "FFmpeg Check")
-    app = create_app(repository, config=temp_config)
-    client = TestClient(app)
-
-    monkeypatch.setattr(web_server, "ffmpeg_available", lambda: False)
-
-    response = client.post(
-        f"/api/lectures/{lecture_id}/assets/audio",
-        files={"file": ("lecture.mp3", b"id3", "audio/mpeg")},
-    )
-    assert response.status_code == 503
-    assert "FFmpeg" in response.json().get("detail", "")
-
-    lecture = repository.get_lecture(lecture_id)
-    assert lecture is not None
-    assert lecture.audio_path is None
-
-    module = repository.get_module(module_id)
-    class_record = repository.get_class(module.class_id) if module else None
-    assert module is not None and class_record is not None
-    lecture_paths = LecturePaths.build(
-        temp_config.storage_root,
-        class_record.name,
-        module.name,
-        "FFmpeg Check",
-    )
-    assert not any(lecture_paths.raw_dir.iterdir())
-
-def test_upload_audio_requires_ffmpeg(monkeypatch, temp_config):
-    repository, _existing_lecture_id, module_id = _create_sample_data(temp_config)
-    lecture_id = repository.add_lecture(module_id, "FFmpeg Check")
-    app = create_app(repository, config=temp_config)
-    client = TestClient(app)
-
-    monkeypatch.setattr(web_server, "ffmpeg_available", lambda: False)
-
-    response = client.post(
-        f"/api/lectures/{lecture_id}/assets/audio",
-        files={"file": ("lecture.mp3", b"id3", "audio/mpeg")},
-    )
-    assert response.status_code == 503
-    assert "FFmpeg" in response.json().get("detail", "")
-
-    lecture = repository.get_lecture(lecture_id)
-    assert lecture is not None
-    assert lecture.audio_path is None
-
->>>>>>> 9517fc45
     module = repository.get_module(module_id)
     class_record = repository.get_class(module.class_id) if module else None
     assert module is not None and class_record is not None
